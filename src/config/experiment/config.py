--- conflicted
+++ resolved
@@ -56,11 +56,8 @@
 # systemprompt
 _C.SYSTEM_PROMPT = CN()
 # system prompt name
-<<<<<<< HEAD
 _C.PROMPT.SYSTEM.NAME = "student_A"
-=======
-_C.SYSTEM_PROMPT.NAME = "A"
->>>>>>> 01a1ed47
+
 
 
 def get_cfg_defaults() -> CN:
