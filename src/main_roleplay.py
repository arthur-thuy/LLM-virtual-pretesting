--- conflicted
+++ resolved
@@ -210,11 +210,6 @@
     # langfuse
     langfuse_session = Langfuse()
 
-    # TODO: failure workflow
-
-<<<<<<< HEAD
-        save_config(cfg, save_dir=cfg.OUTPUT_DIR, fname=cfg.ID_ROLEPLAY)
-=======
     previous_experiment_names = []
     previous_configs = []
     for EXP_NAME in previous_experiment_names:
@@ -241,7 +236,7 @@
                     )
 
                 save_config(
-                    cfg, save_dir=cfg.OUTPUT_DIR_ROLEPLAY, fname=cfg.ID_ROLEPLAY
+                    cfg, save_dir=cfg.OUTPUT_DIR, fname=cfg.ID_ROLEPLAY
                 )
             except Exception as e:
                 errors.append((cfg.ID, e))
@@ -260,7 +255,6 @@
         )
     else:
         logger.info("All experiments completed successfully.")
->>>>>>> efc15cee
 
 
 if __name__ == "__main__":
