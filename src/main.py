"""Script for replicating student behaviour."""

# standard library imports
import argparse
import os
import time

# NOTE: load environment variables
from tools.utils import load_env  # isort:skip

load_env(os.path.join("..", ".env"))  # noqa

# related third party imports
import structlog
from langfuse import Langfuse
from langfuse.decorators import langfuse_context, observe
from yacs.config import CfgNode

# local application/library specific imports
from data_loader.build import build_replicate_dataset
from example_formatter.build import build_example_formatter
from model.build import build_model
from prompt.build import build_prompt
from prompt.utils import df_to_listdict
from structured_outputter.build import build_structured_outputter
<<<<<<< HEAD
from tools.configurator import get_configs_out
from tools.irt_estimator import group_student_levels
from student_scale.build import build_student_scale
=======
from tools.configurator import (
    check_cfg,
    convert_to_dict,
    get_configs_out,
    load_configs,
    save_config,
)
from tools.constants import TEST, TRAIN, VALIDATION, VALLARGE, VALSMALL  # noqa
from tools.evaluate import evaluate, predict
from tools.utils import (
    delete_previous_content,
    print_elapsed_time,
    set_seed,
    write_pickle,
)
>>>>>>> 856eb272

# set up logger
logger = structlog.get_logger(__name__)

parser = argparse.ArgumentParser(description="Run experiment")
parser.add_argument(
    "config",
    type=str,
    help="config file path",
)
parser.add_argument(
    "--dry-run",
    action="store_true",
    default=False,
    help="predict small number of examples",
)


# Create a trace via Langfuse decorators and get a Langchain Callback handler for it
@observe()  # automtically log function as a trace to Langfuse
def run_single_cfg(cfg: CfgNode, run_n: int, args, langfuse_session: Langfuse) -> None:
    """Run a single configuration."""
    # update trace attributes (e.g, name, session_id, user_id)
    langfuse_context.update_current_trace(
        # name="custom-trace",
        session_id=f"{cfg.ID}~Run{run_n}",
        metadata=convert_to_dict(cfg),
        tags=["dry-run" if args.dry_run else "full-run"],
    )
    # get the langchain handler for the current trace
    langfuse_handler = langfuse_context.get_current_langchain_handler()
    trace_id = langfuse_context.get_current_trace_id()

    start_time = time.time()
    print("\n", "*" * 10, f"Run: {run_n}/{cfg.RUNS}", "*" * 10)

    # seed
    set_seed(cfg.SEED + run_n)

    # load data
    datasets = build_replicate_dataset(cfg.LOADER)
    # choose small or large validation set
    if cfg.LOADER.RUN_LARGE_VAL:
        datasets[VALIDATION] = datasets.pop(VALLARGE)
        datasets.pop(VALSMALL)
    else:
        datasets[VALIDATION] = datasets.pop(VALSMALL)
        datasets.pop(VALLARGE)
    logger.info(
        "Choosing validation set",
        name=(VALLARGE if cfg.LOADER.RUN_LARGE_VAL else VALSMALL),
        num_interactions=len(datasets[VALIDATION]),
    )

    # subset
    if args.dry_run:
        logger.info("Dry run: using only 10 observations")
        datasets[VALIDATION] = datasets[VALIDATION].iloc[:10, :]

    # dataframes
    datasets_fmt = build_example_formatter(
        example_formatter_cfg=cfg.EXAMPLE_FORMATTER,
        datasets=datasets,
        is_interaction=True,
    )

    # get student scale mapping
    student_scale_map, student_scale_str = build_student_scale(cfg=cfg)

    # group students levels
    datasets_fmt[TRAIN] = group_student_levels(
        df_interactions=datasets_fmt[TRAIN],
        num_groups=cfg.ROLEPLAY.NUM_STUDENT_LEVELS,
        student_scale_map=student_scale_map,
    )

    # check student_id and find student_level_group in train set
    len_before_merge = len(datasets_fmt[VALIDATION])
    datasets_fmt[VALIDATION] = datasets_fmt[VALIDATION].merge(
        datasets_fmt[TRAIN][["student_id", "student_level_group"]].drop_duplicates(),
        on="student_id",
        how="left",
    )
    assert (
        len(datasets_fmt[VALIDATION]) == len_before_merge
    ), "The validation set size changed after merging with student_level_group."
    assert (
        datasets_fmt[VALIDATION]["student_level_group"].isna().sum() == 0
    ), "There are students in the validation set that are not in the training set."

    # list of dicts
    list_train = df_to_listdict(datasets_fmt[TRAIN])
    list_val = df_to_listdict(datasets_fmt[VALIDATION])
    # list_test = df_to_listdict(datasets_fmt[TEST])  # noqa  # TODO

    # structured output
    StrucOutput = build_structured_outputter(cfg.STRUCTURED_OUTPUTTER)

    # prompt
    prompt, _ = build_prompt(
        cfg=cfg,
        examples=list_train,
        struc_output=StrucOutput,
        student_scale_str=student_scale_str,
        q_ids_train=None,
    )

    # model
    model = build_model(model_cfg=cfg.MODEL)
    if cfg.MODEL.NATIVE_STRUCTURED_OUTPUT:
        model = model.with_structured_output(StrucOutput, include_raw=True)

    # chain
    chain = prompt | model

    # predict & evaluate
    val_preds_raw = predict(
        chain=chain,
        data=list_val,
        prefix="val",
        structured=cfg.MODEL.NATIVE_STRUCTURED_OUTPUT,
        json_schema=StrucOutput,
        langfuse_handler=langfuse_handler,
    )
    val_metrics, val_preds = evaluate(
        preds_validated=val_preds_raw["val_preds_validated"],
        dataset=datasets[VALIDATION],
        prefix="val",
        langfuse_session=langfuse_session,
        trace_id=trace_id,
    )

    # TODO: also for test set
    # test_metrics, test_preds = evaluate(
    #     preds_validated=test_preds["test_preds_validated"],
    #     dataset=datasets[TEST],
    #     prefix="test",
    #     langfuse_session=langfuse_session,
    #     trace_id=trace_id,
    # )

    write_pickle(
        {
            "metrics": {**val_metrics},
            "preds_raw": {**val_preds_raw},
            "preds": {**val_preds},
        },
        save_dir=os.path.join(cfg.OUTPUT_DIR, cfg.ID),
        fname=f"run_{run_n}",
    )
    print_elapsed_time(start_time, run_n)
    langfuse_handler.flush()


def check_config_equivalence(prev_cfg, cfg):
    if (
        prev_cfg["EXAMPLE_SELECTOR"]["EMBEDDING"]
        == cfg["EXAMPLE_SELECTOR"]["EMBEDDING"]
        and prev_cfg["EXAMPLE_SELECTOR"]["NAME"] == cfg["EXAMPLE_SELECTOR"]["NAME"]
        and prev_cfg["EXAMPLE_SELECTOR"]["NUM_EXAMPLES"]
        == cfg["EXAMPLE_SELECTOR"]["NUM_EXAMPLES"]
        and prev_cfg["MODEL"]["NAME"] == cfg["MODEL"]["NAME"]
        and prev_cfg["MODEL"]["TEMPERATURE"] == cfg["MODEL"]["TEMPERATURE"]
        and prev_cfg["PROMPT"]["NAME"] == cfg["PROMPT"]["NAME"]
    ):
        return True
    return False


def main() -> None:
    """Run experiment."""
    args = parser.parse_args()

    # config
    configs = load_configs(args.config)

    # remove previous contents (take dir form first cfg)
    delete_previous_content(configs[0].OUTPUT_DIR)

    # logical checks before start running
    for cfg in configs:
        check_cfg(cfg)

    # langfuse
    langfuse_session = Langfuse()

    previous_experiment_names = []
    previous_configs = []
    for EXP_NAME in previous_experiment_names:
        print(EXP_NAME)
        previous_configs.extend(get_configs_out(EXP_NAME))
    errors = []
    for cfg in configs:
        already_evaluated = False
        for prev_cfg in previous_configs:
            if check_config_equivalence(prev_cfg, cfg):
                already_evaluated = True
                break
        if not already_evaluated:
            print("\n", "=" * 10, f"Config: {cfg.ID}", "=" * 10)

            # start experiment loop
            try:
                for run_n in range(1, cfg.RUNS + 1):
                    run_single_cfg(
                        cfg=cfg,
                        run_n=run_n,
                        args=args,
                        langfuse_session=langfuse_session,
                    )
                save_config(cfg, save_dir=cfg.OUTPUT_DIR, fname=cfg.ID)
            except Exception as e:
                errors.append((cfg, e))
        else:
            print(cfg.ID, "already evaluated.")

    if len(errors) > 0:
        logger.error(
            "Errors occurred during the following experiments",
            configs=errors,
        )
    else:
        logger.info("All experiments completed successfully.")

if __name__ == "__main__":
    main()<|MERGE_RESOLUTION|>--- conflicted
+++ resolved
@@ -23,11 +23,6 @@
 from prompt.build import build_prompt
 from prompt.utils import df_to_listdict
 from structured_outputter.build import build_structured_outputter
-<<<<<<< HEAD
-from tools.configurator import get_configs_out
-from tools.irt_estimator import group_student_levels
-from student_scale.build import build_student_scale
-=======
 from tools.configurator import (
     check_cfg,
     convert_to_dict,
@@ -43,7 +38,6 @@
     set_seed,
     write_pickle,
 )
->>>>>>> 856eb272
 
 # set up logger
 logger = structlog.get_logger(__name__)
@@ -79,9 +73,6 @@
 
     start_time = time.time()
     print("\n", "*" * 10, f"Run: {run_n}/{cfg.RUNS}", "*" * 10)
-
-    # seed
-    set_seed(cfg.SEED + run_n)
 
     # load data
     datasets = build_replicate_dataset(cfg.LOADER)
@@ -110,34 +101,13 @@
         is_interaction=True,
     )
 
-    # get student scale mapping
-    student_scale_map, student_scale_str = build_student_scale(cfg=cfg)
-
-    # group students levels
-    datasets_fmt[TRAIN] = group_student_levels(
-        df_interactions=datasets_fmt[TRAIN],
-        num_groups=cfg.ROLEPLAY.NUM_STUDENT_LEVELS,
-        student_scale_map=student_scale_map,
-    )
-
-    # check student_id and find student_level_group in train set
-    len_before_merge = len(datasets_fmt[VALIDATION])
-    datasets_fmt[VALIDATION] = datasets_fmt[VALIDATION].merge(
-        datasets_fmt[TRAIN][["student_id", "student_level_group"]].drop_duplicates(),
-        on="student_id",
-        how="left",
-    )
-    assert (
-        len(datasets_fmt[VALIDATION]) == len_before_merge
-    ), "The validation set size changed after merging with student_level_group."
-    assert (
-        datasets_fmt[VALIDATION]["student_level_group"].isna().sum() == 0
-    ), "There are students in the validation set that are not in the training set."
-
     # list of dicts
     list_train = df_to_listdict(datasets_fmt[TRAIN])
     list_val = df_to_listdict(datasets_fmt[VALIDATION])
     # list_test = df_to_listdict(datasets_fmt[TEST])  # noqa  # TODO
+
+    # seed
+    set_seed(cfg.SEED + run_n)
 
     # structured output
     StrucOutput = build_structured_outputter(cfg.STRUCTURED_OUTPUTTER)
@@ -147,7 +117,7 @@
         cfg=cfg,
         examples=list_train,
         struc_output=StrucOutput,
-        student_scale_str=student_scale_str,
+        student_scale_str="",
         q_ids_train=None,
     )
 
@@ -268,5 +238,6 @@
     else:
         logger.info("All experiments completed successfully.")
 
+
 if __name__ == "__main__":
     main()