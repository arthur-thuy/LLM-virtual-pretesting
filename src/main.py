"""Script for replicating student behaviour."""

# standard library imports
import argparse
import os
import time

# NOTE: load environment variables
from tools.utils import load_env  # isort:skip

load_env(os.path.join("..", ".env"))  # noqa

# related third party imports
import structlog
from yacs.config import CfgNode
from langfuse.decorators import langfuse_context, observe
from langfuse import Langfuse

# local application/library specific imports
from data_loader.build import build_replicate_dataset
from tools.configurator import check_cfg, load_configs, save_config, convert_to_dict
from tools.utils import (
    delete_previous_content,
    print_elapsed_time,
    write_pickle,
    set_seed,
)
from prompt.utils import df_to_listdict
from tools.constants import TRAIN, TEST, VALSMALL, VALLARGE, VALIDATION  # noqa
from prompt.build import build_prompt
from model.build import build_model
from tools.evaluate import evaluate, predict
from example_formatter.build import build_example_formatter
from structured_outputter.build import build_structured_outputter
from tools.configurator import get_configs_out
from tools.irt_estimator import group_student_levels
from student_scale.build import build_student_scale

# set up logger
logger = structlog.get_logger(__name__)

parser = argparse.ArgumentParser(description="Run experiment")
parser.add_argument(
    "config",
    type=str,
    help="config file path",
)
parser.add_argument(
    "--dry-run",
    action="store_true",
    default=False,
    help="predict small number of examples",
)


# Create a trace via Langfuse decorators and get a Langchain Callback handler for it
@observe()  # automtically log function as a trace to Langfuse
def run_single_cfg(cfg: CfgNode, run_n: int, args, langfuse_session: Langfuse) -> None:
    """Run a single configuration."""
    # update trace attributes (e.g, name, session_id, user_id)
    langfuse_context.update_current_trace(
        # name="custom-trace",
        session_id=f"{cfg.ID}~Run{run_n}",
        metadata=convert_to_dict(cfg),
        tags=["dry-run" if args.dry_run else "full-run"],
    )
    # get the langchain handler for the current trace
    langfuse_handler = langfuse_context.get_current_langchain_handler()
    trace_id = langfuse_context.get_current_trace_id()

    start_time = time.time()
    print("\n", "*" * 10, f"Run: {run_n}/{cfg.RUNS}", "*" * 10)

    # seed
    set_seed(cfg.SEED + run_n)

    # load data
    datasets = build_replicate_dataset(cfg.LOADER)
    # choose small or large validation set
    if cfg.LOADER.RUN_LARGE_VAL:
        datasets[VALIDATION] = datasets.pop(VALLARGE)
        datasets.pop(VALSMALL)
    else:
        datasets[VALIDATION] = datasets.pop(VALSMALL)
        datasets.pop(VALLARGE)
    logger.info(
        "Choosing validation set",
        name=(VALLARGE if cfg.LOADER.RUN_LARGE_VAL else VALSMALL),
        num_interactions=len(datasets[VALIDATION]),
    )

    # subset
    if args.dry_run:
        logger.info("Dry run: using only 10 observations")
        datasets[VALIDATION] = datasets[VALIDATION].iloc[:10, :]

    # dataframes
    datasets_fmt = build_example_formatter(
        example_formatter_cfg=cfg.EXAMPLE_FORMATTER,
        datasets=datasets,
        is_interaction=True,
    )

    # get student scale mapping
    student_scale_map, student_scale_str = build_student_scale(cfg=cfg)

    # group students levels
    datasets_fmt[TRAIN] = group_student_levels(
        df_interactions=datasets_fmt[TRAIN],
        num_groups=cfg.ROLEPLAY.NUM_STUDENT_LEVELS,
        student_scale_map=student_scale_map,
    )

    # check student_id and find student_level_group in train set
    len_before_merge = len(datasets_fmt[VALIDATION])
    datasets_fmt[VALIDATION] = datasets_fmt[VALIDATION].merge(
        datasets_fmt[TRAIN][["student_id", "student_level_group"]].drop_duplicates(),
        on="student_id",
        how="left",
    )
    assert (
        len(datasets_fmt[VALIDATION]) == len_before_merge
    ), "The validation set size changed after merging with student_level_group."
    assert (
        datasets_fmt[VALIDATION]["student_level_group"].isna().sum() == 0
    ), "There are students in the validation set that are not in the training set."

    # list of dicts
    list_train = df_to_listdict(datasets_fmt[TRAIN])
    list_val = df_to_listdict(datasets_fmt[VALIDATION])
    # list_test = df_to_listdict(datasets_fmt[TEST])  # noqa  # TODO

    # structured output
    StrucOutput = build_structured_outputter(cfg.STRUCTURED_OUTPUTTER)

    # prompt
    prompt, _ = build_prompt(
        cfg=cfg,
        examples=list_train,
        struc_output=StrucOutput,
        student_scale_str=student_scale_str,
        q_ids_train=None,
    )

    # model
    model = build_model(model_cfg=cfg.MODEL)
    if cfg.MODEL.NATIVE_STRUCTURED_OUTPUT:
        model = model.with_structured_output(StrucOutput, include_raw=True)

    # chain
    chain = prompt | model

    # predict & evaluate
    val_preds_raw = predict(
        chain=chain,
        data=list_val,
        prefix="val",
        structured=cfg.MODEL.NATIVE_STRUCTURED_OUTPUT,
        json_schema=StrucOutput,
        langfuse_handler=langfuse_handler,
    )
    val_metrics, val_preds = evaluate(
        preds_validated=val_preds_raw["val_preds_validated"],
        dataset=datasets[VALIDATION],
        prefix="val",
        langfuse_session=langfuse_session,
        trace_id=trace_id,
    )

    # TODO: also for test set
    # test_metrics, test_preds = evaluate(
    #     preds_validated=test_preds["test_preds_validated"],
    #     dataset=datasets[TEST],
    #     prefix="test",
    #     langfuse_session=langfuse_session,
    #     trace_id=trace_id,
    # )

    write_pickle(
        {
            "metrics": {**val_metrics},
            "preds_raw": {**val_preds_raw},
            "preds": {**val_preds},
        },
        save_dir=os.path.join(cfg.OUTPUT_DIR, cfg.ID),
        fname=f"run_{run_n}",
    )
    print_elapsed_time(start_time, run_n)
    langfuse_handler.flush()


def check_config_equivalence(prev_cfg, cfg):
    if (
        prev_cfg["EXAMPLE_SELECTOR"]["EMBEDDING"]
        == cfg["EXAMPLE_SELECTOR"]["EMBEDDING"]
        and prev_cfg["EXAMPLE_SELECTOR"]["NAME"] == cfg["EXAMPLE_SELECTOR"]["NAME"]
        and prev_cfg["EXAMPLE_SELECTOR"]["NUM_EXAMPLES"]
        == cfg["EXAMPLE_SELECTOR"]["NUM_EXAMPLES"]
        and prev_cfg["MODEL"]["NAME"] == cfg["MODEL"]["NAME"]
        and prev_cfg["MODEL"]["TEMPERATURE"] == cfg["MODEL"]["TEMPERATURE"]
        and prev_cfg["PROMPT"]["NAME"] == cfg["PROMPT"]["NAME"]
    ):
        return True
    return False


def main() -> None:
    """Run experiment."""
    args = parser.parse_args()

    # config
    configs = load_configs(args.config)

    # remove previous contents (take dir form first cfg)
    delete_previous_content(configs[0].OUTPUT_DIR)

    # logical checks before start running
    for cfg in configs:
        check_cfg(cfg)

    # langfuse
    langfuse_session = Langfuse()

    previous_experiment_names = []
    previous_configs = []
    for EXP_NAME in previous_experiment_names:
        print(EXP_NAME)
        previous_configs.extend(get_configs_out(EXP_NAME))
    errors = []
    for cfg in configs:
        already_evaluated = False
        for prev_cfg in previous_configs:
            if check_config_equivalence(prev_cfg, cfg):
                already_evaluated = True
                break
        if not already_evaluated:
            print("\n", "=" * 10, f"Config: {cfg.ID}", "=" * 10)

            # start experiment loop
            try:
                for run_n in range(1, cfg.RUNS + 1):
                    run_single_cfg(
                        cfg=cfg,
                        run_n=run_n,
                        args=args,
                        langfuse_session=langfuse_session,
                    )
                save_config(cfg, save_dir=cfg.OUTPUT_DIR, fname=cfg.ID)
            except Exception as e:
                errors.append((cfg, e))
        else:
            print(cfg.ID, "already evaluated.")
<<<<<<< HEAD
        print(errors)
=======
>>>>>>> bcfdd9cc

    if len(errors) > 0:
        logger.error(
            "Errors occurred during the following experiments",
            configs=errors,
        )
    else:
        logger.info("All experiments completed successfully.")

if __name__ == "__main__":
    main()<|MERGE_RESOLUTION|>--- conflicted
+++ resolved
@@ -250,10 +250,6 @@
                 errors.append((cfg, e))
         else:
             print(cfg.ID, "already evaluated.")
-<<<<<<< HEAD
-        print(errors)
-=======
->>>>>>> bcfdd9cc
 
     if len(errors) > 0:
         logger.error(
