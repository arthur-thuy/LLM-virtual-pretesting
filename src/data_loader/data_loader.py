# standard library imports
import os
<<<<<<< HEAD
from typing import Union, Optional
=======
>>>>>>> 856eb272
from statistics import multimode
from typing import Optional

# related third party imports
import pandas as pd
import structlog
from sklearn.model_selection import train_test_split

# local application/library specific imports
from tools.constants import (
    INTERACT_ID,
    KC,
    Q_OPTION_TEXTS,
    QUESTION_ID,
    TEST,
    TRAIN,
    VALIDATION,
    VALLARGE,
    VALSMALL,
)
from tools.utils import set_seed
from tools.irt_estimator import compute_student_levels

logger = structlog.get_logger(__name__)


class DataLoader:
    def __init__(self, read_dir: str, write_dir: str, dataset_name: str) -> None:
        """Constructor."""
        self.read_dir = read_dir
        self.write_dir = write_dir
        self.dataset_name = dataset_name

    def _read_questions(self) -> pd.DataFrame:
        # questions
        df_questions = pd.read_csv(
            os.path.join(self.read_dir, f"{self.dataset_name}_questions.csv")
        )
        # convert string back to list
        df_questions[Q_OPTION_TEXTS] = df_questions[Q_OPTION_TEXTS].apply(eval)
        return df_questions

    def read_splitted_data(self, join_key: str) -> dict[str, pd.DataFrame]:
        """Read data from disk.

        Parameters
        ----------
        join_key : str
            Key to join on

        Returns
        -------
        dict[str, pd.DataFrame]
            Dictionary of dataframes for each split
        """
        # questions
        df_questions = self._read_questions()

        datasets = dict()
        # read pre-splitted interactions
        for split in [TRAIN, VALSMALL, VALLARGE, TEST]:
            df_interactions = pd.read_csv(
                os.path.join(
                    self.write_dir, f"{self.dataset_name}_interactions_{split}.csv"
                )
            )
            datasets[split] = pd.merge(df_interactions, df_questions, on=join_key)
            logger.info(
                f"Reading {split} split",
                num_interactions=len(datasets[split]),
            )
        return datasets

    def split_data(
        self,
        val_size: Union[float, int],
        test_size: Union[float, int],
        seed: int,
    ) -> None:
        """Split interactions into train, validation (small & large), and test sets.

        Parameters
        ----------
        val_size : Union[float, int]
            Fraction of the dataset to include in the val split
        test_size : Union[float, int]
            Fraction of the dataset to include in the test split
        seed : int
            Random seed
        """
        assert type(val_size) is type(
            test_size
        ), "val_size and test_size must be of the same type, either int or float"

        # interactions
        df_interactions = pd.read_csv(
            os.path.join(self.read_dir, f"{self.dataset_name}_interactions.csv")
        )

        # seed
        set_seed(seed)

        # train-validation-test split
        ## first split the question_ids
        q_ids_trainval, q_ids_test = train_test_split(
            df_interactions[QUESTION_ID].unique(), test_size=0.20
        )
        q_ids_train, q_ids_val = train_test_split(
            q_ids_trainval, test_size=0.2 / (1 - 0.20)
        )
        ## then split the interactions
        idx_train = df_interactions[df_interactions[QUESTION_ID].isin(q_ids_train)][
            INTERACT_ID
        ].tolist()
        idx_val = df_interactions[df_interactions[QUESTION_ID].isin(q_ids_val)][
            INTERACT_ID
        ]
        if isinstance(val_size, int):
            idx_val = idx_val.sample(val_size).tolist()
        else:
            frac_val = min(
                1, val_size * len(df_interactions[QUESTION_ID]) / len(idx_val)
            )
            idx_val = idx_val.sample(frac=frac_val).tolist()
        idx_valsmall, idx_vallarge = train_test_split(idx_val, test_size=(5 / 6))
        idx_test = df_interactions[df_interactions[QUESTION_ID].isin(q_ids_test)][
            INTERACT_ID
        ]
        if isinstance(test_size, int):
            idx_test = idx_test.sample(test_size).tolist()
        else:
            frac_test = min(
                1, test_size * len(df_interactions[QUESTION_ID]) / len(idx_test)
            )
            idx_test = idx_test.sample(frac=frac_test).tolist()

        splits = {
            TRAIN: idx_train,
            VALSMALL: idx_valsmall,
            VALLARGE: idx_vallarge,
            TEST: idx_test,
        }

        # create dataframes for each split
        datasets = dict()
        for split in splits.keys():
            datasets[split] = df_interactions[
                df_interactions[INTERACT_ID].isin(splits[split])
            ].copy()

        # compute IRT on the train set
        datasets[TRAIN] = compute_student_levels(df_interactions=datasets[TRAIN])

        # writing interactions
        for split in splits.keys():
            datasets[split].to_csv(
                os.path.join(
                    self.write_dir, f"{self.dataset_name}_interactions_{split}.csv"
                ),
                index=False,
            )
            logger.info(
                f"Writing {split} split",
                num_interactions=len(datasets[split]),
                num_distinct_questions=len(
                    datasets[split][QUESTION_ID].unique(),
                ),
                num_distinct_students=len(
                    datasets[split]["student_id"].unique(),
                ),
            )


class DataLoaderRoleplay:
    def __init__(self, read_dir: str, write_dir: str, dataset_name: str) -> None:
        """Constructor."""
        self.read_dir = read_dir
        self.write_dir = write_dir
        self.dataset_name = dataset_name

    def _read_questions(self) -> pd.DataFrame:
        # questions
        df_questions = pd.read_csv(
            os.path.join(self.read_dir, f"{self.dataset_name}_questions.csv")
        )
        # convert string back to list
        df_questions[Q_OPTION_TEXTS] = df_questions[Q_OPTION_TEXTS].apply(eval)
        df_questions[KC] = df_questions[KC].apply(eval)
        return df_questions

    def read_splitted_data(self) -> dict[str, pd.DataFrame]:
        """Read data from disk.

        Returns
        -------
        dict[str, pd.DataFrame]
            Dictionary of dataframes for each split
        """
        questions = dict()
        # read pre-splitted questions
        for split in [TRAIN, VALIDATION, TEST]:
            df_questions_tmp = pd.read_csv(
                os.path.join(
                    self.write_dir,
                    f"{self.dataset_name}_roleplay_questions_{split}.csv",
                )
            )
            # convert string back to list
            df_questions_tmp[Q_OPTION_TEXTS] = df_questions_tmp[Q_OPTION_TEXTS].apply(
                eval
            )
            questions[split] = df_questions_tmp
            logger.info(
                f"Reading {split} split questions",
                num_questions=len(questions[split]),
            )
        # read train interactions
        interact_train = pd.read_csv(
            os.path.join(
                self.write_dir, f"{self.dataset_name}_roleplay_interactions_train.csv"
            )
        )
        # convert string back to list
        interact_train[Q_OPTION_TEXTS] = interact_train[Q_OPTION_TEXTS].apply(eval)

        logger.info(
            "Reading train split interactions",
            num_interactions=len(interact_train),
            num_distinct_questions=len(
                interact_train[QUESTION_ID].unique(),
            ),
            num_distinct_students=len(
                interact_train["student_id"].unique(),
            ),
        )
        return questions, interact_train

    def split_data(
        self,
        val_size: float,
        test_size: float,
        split_interactions: bool,  # True for DBE-KT22, False for CFE
        stratified: bool,  # True for DBE-KT22
        seed: int,
        join_key: Optional[str] = None,
    ) -> None:
        """Split interactions into train, validation, and test sets.

        Parameters
        ----------
        val_size : float
            Fraction of the dataset to include in the val split
        test_size : float
            Fraction of the dataset to include in the test split
        seed : int
            Random seed
        """
        # questions
        df_questions = self._read_questions()

        # interactions
        df_interactions = pd.read_csv(
            os.path.join(self.read_dir, f"{self.dataset_name}_interactions.csv")
        )

        # seed
        set_seed(seed)

        # train-validation-test split
        # split the question_ids (stratified or not)
        if stratified:
            q_ids_train, q_ids_val, q_ids_test = self._stratified_split(
                df_questions, val_size, test_size
            )
        else:
            q_ids_trainval, q_ids_test = train_test_split(
                df_questions[QUESTION_ID].unique(), test_size=test_size
            )
            q_ids_train, q_ids_val = train_test_split(
                q_ids_trainval, test_size=val_size / (1 - test_size)
            )
        q_splits = {
            TRAIN: q_ids_train,
            VALIDATION: q_ids_val,
            TEST: q_ids_test,
        }

        # writing questions
        for split in q_splits.keys():
            q_split = df_questions[
                df_questions[QUESTION_ID].isin(q_splits[split])
            ].copy()
            q_split.to_csv(
                os.path.join(
                    self.write_dir,
                    f"{self.dataset_name}_roleplay_questions_{split}.csv",
                ),
                index=False,
            )
            logger.info(
                f"Writing {split} split questions",
                num_questions=len(q_split),
            )

        if split_interactions:
            # filter out the train questions
            interact_train = df_interactions[
                df_interactions[QUESTION_ID].isin(q_splits[TRAIN])
            ].copy()
        else:
            # we can keep all interactions
            interact_train = df_interactions.copy()
        if join_key is not None:
            interact_train = pd.merge(
                interact_train, df_questions, on=join_key, how="left"
            )

        # compute IRT on the train set
        interact_train = compute_student_levels(df_interactions=interact_train)

        # write train split interactions
        interact_train.to_csv(
            os.path.join(
                self.write_dir, f"{self.dataset_name}_roleplay_interactions_train.csv"
            ),
            index=False,
        )
        logger.info(
            "Writing train split interactions",
            num_interactions=len(interact_train),
            num_distinct_questions=len(
                interact_train[QUESTION_ID].unique(),
            ),
            num_distinct_students=len(
                interact_train["student_id"].unique(),
            ),
        )

    def _stratified_split(
        self, df_questions: pd.DataFrame, val_size: float, test_size: float
    ) -> tuple[list, list, list]:
        # Get the most common KC for each question (for stratification)
        # If a question has multiple KCs, use the most frequent one in the dataset
        def get_primary_kc(kc_list):
            kc_mode = multimode(kc_list)
            if len(kc_mode) == 1:
                return kc_mode[0]
            if len(kc_mode) > 1:
                # If there are multiple modes, return the one with highest count in the dataset  # noqa
                all_kcs = []
                for kc_list in df_questions[KC]:
                    all_kcs.extend(kc_list)

                # Count the occurrences of each knowledge component
                kc_counts = pd.Series(all_kcs).value_counts().reset_index()
                kc_counts.columns = ["knowledgecomponent_id", "count"]

                # Sort by count in descending order
                kc_counts = kc_counts.sort_values("count", ascending=False)
                kc_frequencies = {
                    kc: kc_counts[kc_counts["knowledgecomponent_id"] == kc][
                        "count"
                    ].values[0]
                    for kc in kc_mode
                    if kc in kc_counts["knowledgecomponent_id"].values
                }
                return max(kc_frequencies, key=kc_frequencies.get)

        df_questions["primary_kc"] = df_questions[KC].apply(get_primary_kc)

        # First split: train and temp (val+test)
        train_questions, temp_questions = train_test_split(
            df_questions,
            test_size=val_size + test_size,
            stratify=df_questions["primary_kc"],
        )

        # Second split: val and test from temp
        val_size_adjusted = val_size / (val_size + test_size)
        val_questions, test_questions = train_test_split(
            temp_questions,
            test_size=(1 - val_size_adjusted),
            stratify=temp_questions["primary_kc"],
        )

        # TODO: remove
        # # Verify KC distribution
        # for split_name, split_df in [
        #     ("Train", train_questions),
        #     ("Val", val_questions),
        #     ("Test", test_questions),
        # ]:
        #     kc_in_split = []
        #     for kc_list in split_df[KC]:
        #         kc_in_split.extend(kc_list)

        #     # Get the KCs in this split
        #     kc_dist = pd.Series(kc_in_split).value_counts()
        #     print(f"\n{split_name} KC distribution:")
        #     print(kc_dist)

        # Drop the added columns and return to original format
        q_ids_train = train_questions[QUESTION_ID].tolist()
        q_ids_val = val_questions[QUESTION_ID].tolist()
        q_ids_test = test_questions[QUESTION_ID].tolist()

        return q_ids_train, q_ids_val, q_ids_test<|MERGE_RESOLUTION|>--- conflicted
+++ resolved
@@ -1,9 +1,5 @@
 # standard library imports
 import os
-<<<<<<< HEAD
-from typing import Union, Optional
-=======
->>>>>>> 856eb272
 from statistics import multimode
 from typing import Optional
 
@@ -25,7 +21,6 @@
     VALSMALL,
 )
 from tools.utils import set_seed
-from tools.irt_estimator import compute_student_levels
 
 logger = structlog.get_logger(__name__)
 
@@ -44,158 +39,12 @@
         )
         # convert string back to list
         df_questions[Q_OPTION_TEXTS] = df_questions[Q_OPTION_TEXTS].apply(eval)
-        return df_questions
-
-    def read_splitted_data(self, join_key: str) -> dict[str, pd.DataFrame]:
-        """Read data from disk.
-
-        Parameters
-        ----------
-        join_key : str
-            Key to join on
-
-        Returns
-        -------
-        dict[str, pd.DataFrame]
-            Dictionary of dataframes for each split
-        """
-        # questions
-        df_questions = self._read_questions()
-
-        datasets = dict()
-        # read pre-splitted interactions
-        for split in [TRAIN, VALSMALL, VALLARGE, TEST]:
-            df_interactions = pd.read_csv(
-                os.path.join(
-                    self.write_dir, f"{self.dataset_name}_interactions_{split}.csv"
-                )
-            )
-            datasets[split] = pd.merge(df_interactions, df_questions, on=join_key)
-            logger.info(
-                f"Reading {split} split",
-                num_interactions=len(datasets[split]),
-            )
-        return datasets
-
-    def split_data(
-        self,
-        val_size: Union[float, int],
-        test_size: Union[float, int],
-        seed: int,
-    ) -> None:
-        """Split interactions into train, validation (small & large), and test sets.
-
-        Parameters
-        ----------
-        val_size : Union[float, int]
-            Fraction of the dataset to include in the val split
-        test_size : Union[float, int]
-            Fraction of the dataset to include in the test split
-        seed : int
-            Random seed
-        """
-        assert type(val_size) is type(
-            test_size
-        ), "val_size and test_size must be of the same type, either int or float"
-
-        # interactions
-        df_interactions = pd.read_csv(
-            os.path.join(self.read_dir, f"{self.dataset_name}_interactions.csv")
-        )
-
-        # seed
-        set_seed(seed)
-
-        # train-validation-test split
-        ## first split the question_ids
-        q_ids_trainval, q_ids_test = train_test_split(
-            df_interactions[QUESTION_ID].unique(), test_size=0.20
-        )
-        q_ids_train, q_ids_val = train_test_split(
-            q_ids_trainval, test_size=0.2 / (1 - 0.20)
-        )
-        ## then split the interactions
-        idx_train = df_interactions[df_interactions[QUESTION_ID].isin(q_ids_train)][
-            INTERACT_ID
-        ].tolist()
-        idx_val = df_interactions[df_interactions[QUESTION_ID].isin(q_ids_val)][
-            INTERACT_ID
-        ]
-        if isinstance(val_size, int):
-            idx_val = idx_val.sample(val_size).tolist()
-        else:
-            frac_val = min(
-                1, val_size * len(df_interactions[QUESTION_ID]) / len(idx_val)
-            )
-            idx_val = idx_val.sample(frac=frac_val).tolist()
-        idx_valsmall, idx_vallarge = train_test_split(idx_val, test_size=(5 / 6))
-        idx_test = df_interactions[df_interactions[QUESTION_ID].isin(q_ids_test)][
-            INTERACT_ID
-        ]
-        if isinstance(test_size, int):
-            idx_test = idx_test.sample(test_size).tolist()
-        else:
-            frac_test = min(
-                1, test_size * len(df_interactions[QUESTION_ID]) / len(idx_test)
-            )
-            idx_test = idx_test.sample(frac=frac_test).tolist()
-
-        splits = {
-            TRAIN: idx_train,
-            VALSMALL: idx_valsmall,
-            VALLARGE: idx_vallarge,
-            TEST: idx_test,
-        }
-
-        # create dataframes for each split
-        datasets = dict()
-        for split in splits.keys():
-            datasets[split] = df_interactions[
-                df_interactions[INTERACT_ID].isin(splits[split])
-            ].copy()
-
-        # compute IRT on the train set
-        datasets[TRAIN] = compute_student_levels(df_interactions=datasets[TRAIN])
-
-        # writing interactions
-        for split in splits.keys():
-            datasets[split].to_csv(
-                os.path.join(
-                    self.write_dir, f"{self.dataset_name}_interactions_{split}.csv"
-                ),
-                index=False,
-            )
-            logger.info(
-                f"Writing {split} split",
-                num_interactions=len(datasets[split]),
-                num_distinct_questions=len(
-                    datasets[split][QUESTION_ID].unique(),
-                ),
-                num_distinct_students=len(
-                    datasets[split]["student_id"].unique(),
-                ),
-            )
-
-
-class DataLoaderRoleplay:
-    def __init__(self, read_dir: str, write_dir: str, dataset_name: str) -> None:
-        """Constructor."""
-        self.read_dir = read_dir
-        self.write_dir = write_dir
-        self.dataset_name = dataset_name
-
-    def _read_questions(self) -> pd.DataFrame:
-        # questions
-        df_questions = pd.read_csv(
-            os.path.join(self.read_dir, f"{self.dataset_name}_questions.csv")
-        )
-        # convert string back to list
-        df_questions[Q_OPTION_TEXTS] = df_questions[Q_OPTION_TEXTS].apply(eval)
         df_questions[KC] = df_questions[KC].apply(eval)
         return df_questions
 
-    def read_splitted_data(self) -> dict[str, pd.DataFrame]:
-        """Read data from disk.
+    def read_splitted_questions(self) -> dict[str, pd.DataFrame]:
+        """
+        Read splitted questions from disk.
 
         Returns
         -------
@@ -208,7 +57,7 @@
             df_questions_tmp = pd.read_csv(
                 os.path.join(
                     self.write_dir,
-                    f"{self.dataset_name}_roleplay_questions_{split}.csv",
+                    f"{self.dataset_name}_questions_{split}.csv",
                 )
             )
             # convert string back to list
@@ -220,10 +69,14 @@
                 f"Reading {split} split questions",
                 num_questions=len(questions[split]),
             )
+        return questions
+
+    def read_splitted_train_interactions(self) -> pd.DataFrame:
         # read train interactions
         interact_train = pd.read_csv(
             os.path.join(
-                self.write_dir, f"{self.dataset_name}_roleplay_interactions_train.csv"
+                self.write_dir,
+                f"{self.dataset_name}_interactions_train.csv",
             )
         )
         # convert string back to list
@@ -239,12 +92,47 @@
                 interact_train["student_id"].unique(),
             ),
         )
-        return questions, interact_train
+        return interact_train
+
+    def read_splitted_interactions(self) -> dict[str, pd.DataFrame]:
+        """Read data from disk.
+
+        Parameters
+        ----------
+        join_key : str
+            Key to join on
+
+        Returns
+        -------
+        dict[str, pd.DataFrame]
+            Dictionary of dataframes for each split
+        """
+        interactions = dict()
+        # read pre-splitted interactions
+        for split in [TRAIN, VALSMALL, VALLARGE, TEST]:
+            df_interactions_tmp = pd.read_csv(
+                os.path.join(
+                    self.write_dir, f"{self.dataset_name}_interactions_{split}.csv"
+                )
+            )
+            # convert string back to list
+            df_interactions_tmp[Q_OPTION_TEXTS] = df_interactions_tmp[
+                Q_OPTION_TEXTS
+            ].apply(eval)
+            interactions[split] = df_interactions_tmp
+            logger.info(
+                f"Reading {split} split",
+                num_interactions=len(interactions[split]),
+            )
+        return interactions
 
     def split_data(
         self,
-        val_size: float,
-        test_size: float,
+        val_size_question: float,
+        test_size_question: float,
+        val_size_interact: int,
+        valsmall_size_interact: int,
+        test_size_interact: int,
         split_interactions: bool,  # True for DBE-KT22, False for CFE
         stratified: bool,  # True for DBE-KT22
         seed: int,
@@ -273,17 +161,20 @@
         set_seed(seed)
 
         # train-validation-test split
+        #################
+        ### QUESTIONS ###
+        #################
         # split the question_ids (stratified or not)
         if stratified:
             q_ids_train, q_ids_val, q_ids_test = self._stratified_split(
-                df_questions, val_size, test_size
+                df_questions, val_size_question, test_size_question
             )
         else:
             q_ids_trainval, q_ids_test = train_test_split(
-                df_questions[QUESTION_ID].unique(), test_size=test_size
+                df_questions[QUESTION_ID].unique(), test_size=test_size_question
             )
             q_ids_train, q_ids_val = train_test_split(
-                q_ids_trainval, test_size=val_size / (1 - test_size)
+                q_ids_trainval, test_size=val_size_question / (1 - test_size_question)
             )
         q_splits = {
             TRAIN: q_ids_train,
@@ -299,7 +190,7 @@
             q_split.to_csv(
                 os.path.join(
                     self.write_dir,
-                    f"{self.dataset_name}_roleplay_questions_{split}.csv",
+                    f"{self.dataset_name}_questions_{split}.csv",
                 ),
                 index=False,
             )
@@ -308,39 +199,67 @@
                 num_questions=len(q_split),
             )
 
+        ####################
+        ### INTERACTIONS ###
+        ####################
         if split_interactions:
             # filter out the train questions
-            interact_train = df_interactions[
-                df_interactions[QUESTION_ID].isin(q_splits[TRAIN])
-            ].copy()
+            i_ids_train = df_interactions[
+                df_interactions[QUESTION_ID].isin(q_ids_train)
+            ][INTERACT_ID].tolist()
+            i_ids_val = df_interactions[df_interactions[QUESTION_ID].isin(q_ids_val)][
+                INTERACT_ID
+            ]
+            i_ids_val = i_ids_val.sample(val_size_interact).tolist()
+            # get valsmall and vallarge splits
+            i_ids_vallarge, i_ids_valsmall = train_test_split(
+                i_ids_val, test_size=valsmall_size_interact
+            )
+            i_ids_test = df_interactions[df_interactions[QUESTION_ID].isin(q_ids_test)][
+                INTERACT_ID
+            ]
+            # test
+            i_ids_test = i_ids_test.sample(test_size_interact).tolist()
+
+            interact_splits = {
+                TRAIN: i_ids_train,
+                VALSMALL: i_ids_valsmall,
+                VALLARGE: i_ids_vallarge,
+                TEST: i_ids_test,
+            }
         else:
             # we can keep all interactions
-            interact_train = df_interactions.copy()
-        if join_key is not None:
-            interact_train = pd.merge(
-                interact_train, df_questions, on=join_key, how="left"
-            )
-
-        # compute IRT on the train set
-        interact_train = compute_student_levels(df_interactions=interact_train)
-
-        # write train split interactions
-        interact_train.to_csv(
-            os.path.join(
-                self.write_dir, f"{self.dataset_name}_roleplay_interactions_train.csv"
-            ),
-            index=False,
-        )
-        logger.info(
-            "Writing train split interactions",
-            num_interactions=len(interact_train),
-            num_distinct_questions=len(
-                interact_train[QUESTION_ID].unique(),
-            ),
-            num_distinct_students=len(
-                interact_train["student_id"].unique(),
-            ),
-        )
+            interact_splits = {
+                TRAIN: df_interactions[INTERACT_ID].tolist(),
+            }
+
+        # writing interactions
+        for split in interact_splits.keys():
+            interactions_tmp = df_interactions[
+                df_interactions[INTERACT_ID].isin(interact_splits[split])
+            ].copy()
+            if join_key is not None:
+                # merge with questions to get more information
+                interactions_tmp = pd.merge(
+                    interactions_tmp, df_questions, on=join_key, how="left"
+                )
+            interactions_tmp.to_csv(
+                os.path.join(
+                    self.write_dir,
+                    f"{self.dataset_name}_interactions_{split}.csv",
+                ),
+                index=False,
+            )
+            logger.info(
+                f"Writing {split} split",
+                num_interactions=len(interactions_tmp),
+                num_distinct_questions=len(
+                    interactions_tmp[QUESTION_ID].unique(),
+                ),
+                num_distinct_students=len(
+                    interactions_tmp["student_id"].unique(),
+                ),
+            )
 
     def _stratified_split(
         self, df_questions: pd.DataFrame, val_size: float, test_size: float
@@ -375,18 +294,17 @@
         df_questions["primary_kc"] = df_questions[KC].apply(get_primary_kc)
 
         # First split: train and temp (val+test)
-        train_questions, temp_questions = train_test_split(
+        trainval_questions, test_questions = train_test_split(
             df_questions,
-            test_size=val_size + test_size,
+            test_size=test_size,
             stratify=df_questions["primary_kc"],
         )
 
         # Second split: val and test from temp
-        val_size_adjusted = val_size / (val_size + test_size)
-        val_questions, test_questions = train_test_split(
-            temp_questions,
-            test_size=(1 - val_size_adjusted),
-            stratify=temp_questions["primary_kc"],
+        train_questions, val_questions = train_test_split(
+            trainval_questions,
+            test_size=val_size / (1 - test_size),
+            stratify=trainval_questions["primary_kc"],
         )
 
         # TODO: remove
