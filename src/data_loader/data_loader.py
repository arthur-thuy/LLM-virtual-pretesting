# standard library imports
import os
from typing import Optional
from statistics import multimode

# related third party imports
import structlog
import pandas as pd
from sklearn.model_selection import train_test_split

# local application/library specific imports
from tools.constants import (
    INTERACT_ID,
    TEST,
    TRAIN,
    Q_OPTION_TEXTS,
    VALSMALL,
    VALLARGE,
    VALIDATION,
    QUESTION_ID,
    KC,
)
from tools.utils import set_seed
from tools.irt_estimator import compute_student_levels

logger = structlog.get_logger(__name__)


class DataLoader:
    def __init__(self, read_dir: str, write_dir: str, dataset_name: str) -> None:
        """Constructor."""
        self.read_dir = read_dir
        self.write_dir = write_dir
        self.dataset_name = dataset_name

    def _read_questions(self) -> pd.DataFrame:
        # questions
        df_questions = pd.read_csv(
            os.path.join(self.read_dir, f"{self.dataset_name}_questions.csv")
        )
        # convert string back to list
        df_questions[Q_OPTION_TEXTS] = df_questions[Q_OPTION_TEXTS].apply(eval)
<<<<<<< HEAD
        return df_questions

    def read_splitted_data(self, join_key: str) -> dict[str, pd.DataFrame]:
        """Read data from disk.

        Parameters
        ----------
        join_key : str
            Key to join on

        Returns
        -------
        dict[str, pd.DataFrame]
            Dictionary of dataframes for each split
        """
        # questions
        df_questions = self._read_questions()

        datasets = dict()
        # read pre-splitted interactions
        for split in [TRAIN, VALSMALL, VALLARGE, TEST]:
            df_interactions = pd.read_csv(
                os.path.join(
                    self.write_dir, f"{self.dataset_name}_interactions_{split}.csv"
                )
            )
            datasets[split] = pd.merge(df_interactions, df_questions, on=join_key)
            logger.info(
                f"Reading {split} split",
                num_interactions=len(datasets[split]),
            )
        return datasets

    def split_data(
        self,
        val_size: Union[float, int],
        test_size: Union[float, int],
        seed: int,
    ) -> None:
        """Split interactions into train, validation (small & large), and test sets.

        Parameters
        ----------
        val_size : Union[float, int]
            Fraction of the dataset to include in the val split
        test_size : Union[float, int]
            Fraction of the dataset to include in the test split
        seed : int
            Random seed
        """
        assert type(val_size) is type(
            test_size
        ), "val_size and test_size must be of the same type, either int or float"

        # interactions
        df_interactions = pd.read_csv(
            os.path.join(self.read_dir, f"{self.dataset_name}_interactions.csv")
        )

        # seed
        set_seed(seed)

        # train-validation-test split
        ## first split the question_ids
        q_ids_trainval, q_ids_test = train_test_split(
            df_interactions[QUESTION_ID].unique(), test_size=0.20
        )
        q_ids_train, q_ids_val = train_test_split(
            q_ids_trainval, test_size=0.2 / (1 - 0.20)
        )
        ## then split the interactions
        idx_train = df_interactions[df_interactions[QUESTION_ID].isin(q_ids_train)][
            INTERACT_ID
        ].tolist()
        idx_val = df_interactions[df_interactions[QUESTION_ID].isin(q_ids_val)][
            INTERACT_ID
        ]
        if isinstance(val_size, int):
            idx_val = idx_val.sample(val_size).tolist()
        else:
            frac_val = min(
                1, val_size * len(df_interactions[QUESTION_ID]) / len(idx_val)
            )
            idx_val = idx_val.sample(frac=frac_val).tolist()
        idx_valsmall, idx_vallarge = train_test_split(idx_val, test_size=(5 / 6))
        idx_test = df_interactions[df_interactions[QUESTION_ID].isin(q_ids_test)][
            INTERACT_ID
        ]
        if isinstance(test_size, int):
            idx_test = idx_test.sample(test_size).tolist()
        else:
            frac_test = min(
                1, test_size * len(df_interactions[QUESTION_ID]) / len(idx_test)
            )
            idx_test = idx_test.sample(frac=frac_test).tolist()

        splits = {
            TRAIN: idx_train,
            VALSMALL: idx_valsmall,
            VALLARGE: idx_vallarge,
            TEST: idx_test,
        }

        # create dataframes for each split
        datasets = dict()
        for split in splits.keys():
            datasets[split] = df_interactions[
                df_interactions[INTERACT_ID].isin(splits[split])
            ].copy()

        # compute IRT on the train set
        datasets[TRAIN] = compute_student_levels(df_interactions=datasets[TRAIN])

        # writing interactions
        for split in splits.keys():
            datasets[split].to_csv(
                os.path.join(
                    self.write_dir, f"{self.dataset_name}_interactions_{split}.csv"
                ),
                index=False,
            )
            logger.info(
                f"Writing {split} split",
                num_interactions=len(datasets[split]),
                num_distinct_questions=len(
                    datasets[split][QUESTION_ID].unique(),
                ),
                num_distinct_students=len(
                    datasets[split]["student_id"].unique(),
                ),
            )


class DataLoaderRoleplay:
    def __init__(self, read_dir: str, write_dir: str, dataset_name: str) -> None:
        """Constructor."""
        self.read_dir = read_dir
        self.write_dir = write_dir
        self.dataset_name = dataset_name

    def _read_questions(self) -> pd.DataFrame:
        # questions
        df_questions = pd.read_csv(
            os.path.join(self.read_dir, f"{self.dataset_name}_questions.csv")
        )
        # convert string back to list
        df_questions[Q_OPTION_TEXTS] = df_questions[Q_OPTION_TEXTS].apply(eval)
=======
>>>>>>> bcfdd9cc
        df_questions[KC] = df_questions[KC].apply(eval)
        return df_questions

    def read_splitted_questions(self) -> dict[str, pd.DataFrame]:
        """
        Read splitted questions from disk.

        Returns
        -------
        dict[str, pd.DataFrame]
            Dictionary of dataframes for each split
        """
        questions = dict()
        # read pre-splitted questions
        for split in [TRAIN, VALIDATION, TEST]:
            df_questions_tmp = pd.read_csv(
                os.path.join(
                    self.write_dir,
                    f"{self.dataset_name}_questions_{split}.csv",
                )
            )
            # convert string back to list
            df_questions_tmp[Q_OPTION_TEXTS] = df_questions_tmp[Q_OPTION_TEXTS].apply(
                eval
            )
            questions[split] = df_questions_tmp
            logger.info(
                f"Reading {split} split questions",
                num_questions=len(questions[split]),
            )
        return questions

    def read_splitted_train_interactions(self) -> pd.DataFrame:
        # read train interactions
        interact_train = pd.read_csv(
            os.path.join(
                self.write_dir,
                f"{self.dataset_name}_interactions_train.csv",
            )
        )
        # convert string back to list
        interact_train[Q_OPTION_TEXTS] = interact_train[Q_OPTION_TEXTS].apply(eval)

        logger.info(
            "Reading train split interactions",
            num_interactions=len(interact_train),
            num_distinct_questions=len(
                interact_train[QUESTION_ID].unique(),
            ),
            num_distinct_students=len(
                interact_train["student_id"].unique(),
            ),
        )
        return interact_train

    def read_splitted_interactions(self) -> dict[str, pd.DataFrame]:
        """Read data from disk.

        Parameters
        ----------
        join_key : str
            Key to join on

        Returns
        -------
        dict[str, pd.DataFrame]
            Dictionary of dataframes for each split
        """
        interactions = dict()
        # read pre-splitted interactions
        for split in [TRAIN, VALSMALL, VALLARGE, TEST]:
            df_interactions_tmp = pd.read_csv(
                os.path.join(
                    self.write_dir, f"{self.dataset_name}_interactions_{split}.csv"
                )
            )
            # convert string back to list
            df_interactions_tmp[Q_OPTION_TEXTS] = df_interactions_tmp[
                Q_OPTION_TEXTS
            ].apply(eval)
            interactions[split] = df_interactions_tmp
            logger.info(
                f"Reading {split} split",
                num_interactions=len(interactions[split]),
            )
        return interactions

    def split_data(
        self,
        val_size_question: float,
        test_size_question: float,
        val_size_interact: int,
        valsmall_size_interact: int,
        test_size_interact: int,
        split_interactions: bool,  # True for DBE-KT22, False for CFE
        stratified: bool,  # True for DBE-KT22
        seed: int,
        join_key: Optional[str] = None,
    ) -> None:
        """Split interactions into train, validation, and test sets.

        Parameters
        ----------
        val_size : float
            Fraction of the dataset to include in the val split
        test_size : float
            Fraction of the dataset to include in the test split
        seed : int
            Random seed
        """
        # questions
        df_questions = self._read_questions()

        # interactions
        df_interactions = pd.read_csv(
            os.path.join(self.read_dir, f"{self.dataset_name}_interactions.csv")
        )

        # seed
        set_seed(seed)

        # train-validation-test split
        #################
        ### QUESTIONS ###
        #################
        # split the question_ids (stratified or not)
        if stratified:
            q_ids_train, q_ids_val, q_ids_test = self._stratified_split(
                df_questions, val_size_question, test_size_question
            )
        else:
            q_ids_trainval, q_ids_test = train_test_split(
                df_questions[QUESTION_ID].unique(), test_size=test_size_question
            )
            q_ids_train, q_ids_val = train_test_split(
                q_ids_trainval, test_size=val_size_question / (1 - test_size_question)
            )
        q_splits = {
            TRAIN: q_ids_train,
            VALIDATION: q_ids_val,
            TEST: q_ids_test,
        }

        # writing questions
        for split in q_splits.keys():
            q_split = df_questions[
                df_questions[QUESTION_ID].isin(q_splits[split])
            ].copy()
            q_split.to_csv(
                os.path.join(
                    self.write_dir,
                    f"{self.dataset_name}_questions_{split}.csv",
                ),
                index=False,
            )
            logger.info(
                f"Writing {split} split questions",
                num_questions=len(q_split),
            )

<<<<<<< HEAD
=======
        ####################
        ### INTERACTIONS ###
        ####################
>>>>>>> bcfdd9cc
        if split_interactions:
            # filter out the train questions
            i_ids_train = df_interactions[
                df_interactions[QUESTION_ID].isin(q_ids_train)
            ][INTERACT_ID].tolist()
            i_ids_val = df_interactions[df_interactions[QUESTION_ID].isin(q_ids_val)][
                INTERACT_ID
            ]
            i_ids_val = i_ids_val.sample(val_size_interact).tolist()
            # get valsmall and vallarge splits
            i_ids_vallarge, i_ids_valsmall = train_test_split(
                i_ids_val, test_size=valsmall_size_interact
            )
            i_ids_test = df_interactions[df_interactions[QUESTION_ID].isin(q_ids_test)][
                INTERACT_ID
            ]
            # test
            i_ids_test = i_ids_test.sample(test_size_interact).tolist()

            interact_splits = {
                TRAIN: i_ids_train,
                VALSMALL: i_ids_valsmall,
                VALLARGE: i_ids_vallarge,
                TEST: i_ids_test,
            }
        else:
            # we can keep all interactions
            interact_splits = {
                TRAIN: df_interactions[INTERACT_ID].tolist(),
            }

        # writing interactions
        for split in interact_splits.keys():
            interactions_tmp = df_interactions[
                df_interactions[INTERACT_ID].isin(interact_splits[split])
            ].copy()
            if join_key is not None:
                # merge with questions to get more information
                interactions_tmp = pd.merge(
                    interactions_tmp, df_questions, on=join_key, how="left"
                )
            interactions_tmp.to_csv(
                os.path.join(
                    self.write_dir,
                    f"{self.dataset_name}_interactions_{split}.csv",
                ),
                index=False,
            )
            logger.info(
                f"Writing {split} split",
                num_interactions=len(interactions_tmp),
                num_distinct_questions=len(
                    interactions_tmp[QUESTION_ID].unique(),
                ),
                num_distinct_students=len(
                    interactions_tmp["student_id"].unique(),
                ),
            )
<<<<<<< HEAD

        # compute IRT on the train set
        interact_train = compute_student_levels(df_interactions=interact_train)

        # write train split interactions
        interact_train.to_csv(
            os.path.join(
                self.write_dir, f"{self.dataset_name}_roleplay_interactions_train.csv"
            ),
            index=False,
        )
        logger.info(
            "Writing train split interactions",
            num_interactions=len(interact_train),
            num_distinct_questions=len(
                interact_train[QUESTION_ID].unique(),
            ),
            num_distinct_students=len(
                interact_train["student_id"].unique(),
            ),
        )
=======
>>>>>>> bcfdd9cc

    def _stratified_split(
        self, df_questions: pd.DataFrame, val_size: float, test_size: float
    ) -> tuple[list, list, list]:
        # Get the most common KC for each question (for stratification)
        # If a question has multiple KCs, use the most frequent one in the dataset
        def get_primary_kc(kc_list):
            kc_mode = multimode(kc_list)
            if len(kc_mode) == 1:
                return kc_mode[0]
            if len(kc_mode) > 1:
                # If there are multiple modes, return the one with highest count in the dataset  # noqa
                all_kcs = []
                for kc_list in df_questions[KC]:
                    all_kcs.extend(kc_list)

                # Count the occurrences of each knowledge component
                kc_counts = pd.Series(all_kcs).value_counts().reset_index()
                kc_counts.columns = ["knowledgecomponent_id", "count"]

                # Sort by count in descending order
                kc_counts = kc_counts.sort_values("count", ascending=False)
                kc_frequencies = {
                    kc: kc_counts[kc_counts["knowledgecomponent_id"] == kc][
                        "count"
                    ].values[0]
                    for kc in kc_mode
                    if kc in kc_counts["knowledgecomponent_id"].values
                }
                return max(kc_frequencies, key=kc_frequencies.get)

        df_questions["primary_kc"] = df_questions[KC].apply(get_primary_kc)

        # First split: train and temp (val+test)
        trainval_questions, test_questions = train_test_split(
            df_questions,
            test_size=test_size,
            stratify=df_questions["primary_kc"],
        )

        # Second split: val and test from temp
        train_questions, val_questions = train_test_split(
            trainval_questions,
            test_size=val_size / (1 - test_size),
            stratify=trainval_questions["primary_kc"],
        )

        # TODO: remove
        # # Verify KC distribution
        # for split_name, split_df in [
        #     ("Train", train_questions),
        #     ("Val", val_questions),
        #     ("Test", test_questions),
        # ]:
        #     kc_in_split = []
        #     for kc_list in split_df[KC]:
        #         kc_in_split.extend(kc_list)

        #     # Get the KCs in this split
        #     kc_dist = pd.Series(kc_in_split).value_counts()
        #     print(f"\n{split_name} KC distribution:")
        #     print(kc_dist)

        # Drop the added columns and return to original format
        q_ids_train = train_questions[QUESTION_ID].tolist()
        q_ids_val = val_questions[QUESTION_ID].tolist()
        q_ids_test = test_questions[QUESTION_ID].tolist()

        return q_ids_train, q_ids_val, q_ids_test


# TODO: try to unify both dataloader into a single dataloader class,
# saving different datasets as needed<|MERGE_RESOLUTION|>--- conflicted
+++ resolved
@@ -1,6 +1,6 @@
 # standard library imports
 import os
-from typing import Optional
+from typing import Union, Optional
 from statistics import multimode
 
 # related third party imports
@@ -40,7 +40,6 @@
         )
         # convert string back to list
         df_questions[Q_OPTION_TEXTS] = df_questions[Q_OPTION_TEXTS].apply(eval)
-<<<<<<< HEAD
         return df_questions
 
     def read_splitted_data(self, join_key: str) -> dict[str, pd.DataFrame]:
@@ -188,14 +187,11 @@
         )
         # convert string back to list
         df_questions[Q_OPTION_TEXTS] = df_questions[Q_OPTION_TEXTS].apply(eval)
-=======
->>>>>>> bcfdd9cc
         df_questions[KC] = df_questions[KC].apply(eval)
         return df_questions
 
-    def read_splitted_questions(self) -> dict[str, pd.DataFrame]:
-        """
-        Read splitted questions from disk.
+    def read_splitted_data(self) -> dict[str, pd.DataFrame]:
+        """Read data from disk.
 
         Returns
         -------
@@ -208,7 +204,7 @@
             df_questions_tmp = pd.read_csv(
                 os.path.join(
                     self.write_dir,
-                    f"{self.dataset_name}_questions_{split}.csv",
+                    f"{self.dataset_name}_roleplay_questions_{split}.csv",
                 )
             )
             # convert string back to list
@@ -220,14 +216,10 @@
                 f"Reading {split} split questions",
                 num_questions=len(questions[split]),
             )
-        return questions
-
-    def read_splitted_train_interactions(self) -> pd.DataFrame:
         # read train interactions
         interact_train = pd.read_csv(
             os.path.join(
-                self.write_dir,
-                f"{self.dataset_name}_interactions_train.csv",
+                self.write_dir, f"{self.dataset_name}_roleplay_interactions_train.csv"
             )
         )
         # convert string back to list
@@ -243,47 +235,12 @@
                 interact_train["student_id"].unique(),
             ),
         )
-        return interact_train
-
-    def read_splitted_interactions(self) -> dict[str, pd.DataFrame]:
-        """Read data from disk.
-
-        Parameters
-        ----------
-        join_key : str
-            Key to join on
-
-        Returns
-        -------
-        dict[str, pd.DataFrame]
-            Dictionary of dataframes for each split
-        """
-        interactions = dict()
-        # read pre-splitted interactions
-        for split in [TRAIN, VALSMALL, VALLARGE, TEST]:
-            df_interactions_tmp = pd.read_csv(
-                os.path.join(
-                    self.write_dir, f"{self.dataset_name}_interactions_{split}.csv"
-                )
-            )
-            # convert string back to list
-            df_interactions_tmp[Q_OPTION_TEXTS] = df_interactions_tmp[
-                Q_OPTION_TEXTS
-            ].apply(eval)
-            interactions[split] = df_interactions_tmp
-            logger.info(
-                f"Reading {split} split",
-                num_interactions=len(interactions[split]),
-            )
-        return interactions
+        return questions, interact_train
 
     def split_data(
         self,
-        val_size_question: float,
-        test_size_question: float,
-        val_size_interact: int,
-        valsmall_size_interact: int,
-        test_size_interact: int,
+        val_size: float,
+        test_size: float,
         split_interactions: bool,  # True for DBE-KT22, False for CFE
         stratified: bool,  # True for DBE-KT22
         seed: int,
@@ -312,20 +269,17 @@
         set_seed(seed)
 
         # train-validation-test split
-        #################
-        ### QUESTIONS ###
-        #################
         # split the question_ids (stratified or not)
         if stratified:
             q_ids_train, q_ids_val, q_ids_test = self._stratified_split(
-                df_questions, val_size_question, test_size_question
+                df_questions, val_size, test_size
             )
         else:
             q_ids_trainval, q_ids_test = train_test_split(
-                df_questions[QUESTION_ID].unique(), test_size=test_size_question
+                df_questions[QUESTION_ID].unique(), test_size=test_size
             )
             q_ids_train, q_ids_val = train_test_split(
-                q_ids_trainval, test_size=val_size_question / (1 - test_size_question)
+                q_ids_trainval, test_size=val_size / (1 - test_size)
             )
         q_splits = {
             TRAIN: q_ids_train,
@@ -341,7 +295,7 @@
             q_split.to_csv(
                 os.path.join(
                     self.write_dir,
-                    f"{self.dataset_name}_questions_{split}.csv",
+                    f"{self.dataset_name}_roleplay_questions_{split}.csv",
                 ),
                 index=False,
             )
@@ -350,71 +304,18 @@
                 num_questions=len(q_split),
             )
 
-<<<<<<< HEAD
-=======
-        ####################
-        ### INTERACTIONS ###
-        ####################
->>>>>>> bcfdd9cc
         if split_interactions:
             # filter out the train questions
-            i_ids_train = df_interactions[
-                df_interactions[QUESTION_ID].isin(q_ids_train)
-            ][INTERACT_ID].tolist()
-            i_ids_val = df_interactions[df_interactions[QUESTION_ID].isin(q_ids_val)][
-                INTERACT_ID
-            ]
-            i_ids_val = i_ids_val.sample(val_size_interact).tolist()
-            # get valsmall and vallarge splits
-            i_ids_vallarge, i_ids_valsmall = train_test_split(
-                i_ids_val, test_size=valsmall_size_interact
-            )
-            i_ids_test = df_interactions[df_interactions[QUESTION_ID].isin(q_ids_test)][
-                INTERACT_ID
-            ]
-            # test
-            i_ids_test = i_ids_test.sample(test_size_interact).tolist()
-
-            interact_splits = {
-                TRAIN: i_ids_train,
-                VALSMALL: i_ids_valsmall,
-                VALLARGE: i_ids_vallarge,
-                TEST: i_ids_test,
-            }
+            interact_train = df_interactions[
+                df_interactions[QUESTION_ID].isin(q_splits[TRAIN])
+            ].copy()
         else:
             # we can keep all interactions
-            interact_splits = {
-                TRAIN: df_interactions[INTERACT_ID].tolist(),
-            }
-
-        # writing interactions
-        for split in interact_splits.keys():
-            interactions_tmp = df_interactions[
-                df_interactions[INTERACT_ID].isin(interact_splits[split])
-            ].copy()
-            if join_key is not None:
-                # merge with questions to get more information
-                interactions_tmp = pd.merge(
-                    interactions_tmp, df_questions, on=join_key, how="left"
-                )
-            interactions_tmp.to_csv(
-                os.path.join(
-                    self.write_dir,
-                    f"{self.dataset_name}_interactions_{split}.csv",
-                ),
-                index=False,
-            )
-            logger.info(
-                f"Writing {split} split",
-                num_interactions=len(interactions_tmp),
-                num_distinct_questions=len(
-                    interactions_tmp[QUESTION_ID].unique(),
-                ),
-                num_distinct_students=len(
-                    interactions_tmp["student_id"].unique(),
-                ),
-            )
-<<<<<<< HEAD
+            interact_train = df_interactions.copy()
+        if join_key is not None:
+            interact_train = pd.merge(
+                interact_train, df_questions, on=join_key, how="left"
+            )
 
         # compute IRT on the train set
         interact_train = compute_student_levels(df_interactions=interact_train)
@@ -436,8 +337,6 @@
                 interact_train["student_id"].unique(),
             ),
         )
-=======
->>>>>>> bcfdd9cc
 
     def _stratified_split(
         self, df_questions: pd.DataFrame, val_size: float, test_size: float
@@ -472,17 +371,18 @@
         df_questions["primary_kc"] = df_questions[KC].apply(get_primary_kc)
 
         # First split: train and temp (val+test)
-        trainval_questions, test_questions = train_test_split(
+        train_questions, temp_questions = train_test_split(
             df_questions,
-            test_size=test_size,
+            test_size=val_size + test_size,
             stratify=df_questions["primary_kc"],
         )
 
         # Second split: val and test from temp
-        train_questions, val_questions = train_test_split(
-            trainval_questions,
-            test_size=val_size / (1 - test_size),
-            stratify=trainval_questions["primary_kc"],
+        val_size_adjusted = val_size / (val_size + test_size)
+        val_questions, test_questions = train_test_split(
+            temp_questions,
+            test_size=(1 - val_size_adjusted),
+            stratify=temp_questions["primary_kc"],
         )
 
         # TODO: remove
@@ -506,8 +406,4 @@
         q_ids_val = val_questions[QUESTION_ID].tolist()
         q_ids_test = test_questions[QUESTION_ID].tolist()
 
-        return q_ids_train, q_ids_val, q_ids_test
-
-
-# TODO: try to unify both dataloader into a single dataloader class,
-# saving different datasets as needed+        return q_ids_train, q_ids_val, q_ids_test