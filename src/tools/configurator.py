--- conflicted
+++ resolved
@@ -219,8 +219,19 @@
     ----------
     cfg : CfgNode
         Config object.
-<<<<<<< HEAD
-    """
+
+    Raises
+    ------
+    ValueError
+        If NUM_STUDENT_LEVELS is less than 3.
+    ValueError
+        If structured outputter and prompt do not match.
+    """
+    if cfg.ROLEPLAY.NUM_STUDENT_LEVELS < 3:
+        raise ValueError(
+            "ROLEPLAY.NUM_STUDENT_LEVELS must be at least 3, "
+            f"got {cfg.ROLEPLAY.NUM_STUDENT_LEVELS}"
+
     if "student" in cfg.PROMPT.NAME:
         if "student" not in cfg.STRUCTURED_OUTPUTTER.NAME:
             raise ValueError(
@@ -233,19 +244,6 @@
                 "Both structured outputter and prompt should be of the same type, "
                 "either 'student' or 'teacher'."
             )
-=======
-
-    Raises
-    ------
-    ValueError
-        If NUM_STUDENT_LEVELS is less than 3.
-    """
-    if cfg.ROLEPLAY.NUM_STUDENT_LEVELS < 3:
-        raise ValueError(
-            "ROLEPLAY.NUM_STUDENT_LEVELS must be at least 3, "
-            f"got {cfg.ROLEPLAY.NUM_STUDENT_LEVELS}"
-        )
->>>>>>> a67ce75d
 
 
 def convert_to_dict(cfg_node, key_list=[]):
